--- conflicted
+++ resolved
@@ -16,11 +16,7 @@
   <parent>
     <groupId>org.eclipse.egit</groupId>
     <artifactId>egit-parent</artifactId>
-<<<<<<< HEAD
     <version>3.1.0-SNAPSHOT</version>
-=======
-    <version>3.0.2-SNAPSHOT</version>
->>>>>>> 84bfabd5
   </parent>
 
   <artifactId>org.eclipse.egit.ui.test</artifactId>
@@ -91,21 +87,13 @@
               <type>p2-installable-unit</type>
               <groupId>org.eclipse.egit.feature</groupId>
               <artifactId>org.eclipse.egit.feature.group</artifactId>
-<<<<<<< HEAD
               <version>3.1.0</version>
-=======
-              <version>3.0.2</version>
->>>>>>> 84bfabd5
             </dependency>
             <dependency>
               <type>p2-installable-unit</type>
               <groupId>org.eclipse.jgit.feature</groupId>
               <artifactId>org.eclipse.jgit.feature.group</artifactId>
-<<<<<<< HEAD
               <version>3.1.0</version>
-=======
-              <version>3.0.2</version>
->>>>>>> 84bfabd5
             </dependency>
             <dependency>
               <type>p2-installable-unit</type>
