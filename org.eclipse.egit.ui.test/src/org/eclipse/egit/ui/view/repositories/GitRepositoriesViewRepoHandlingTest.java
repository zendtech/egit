--- conflicted
+++ resolved
@@ -287,10 +287,7 @@
 				.click();
 		SWTBotShell shell = bot.shell(UIText.GitCloneWizard_title);
 		shell.bot().tree().select("Clone URI");
-<<<<<<< HEAD
-=======
-
->>>>>>> fdc286a3
+
 		shell.bot().button("Next >").click();		// for some reason, textWithLabel doesn't seem to work
 		shell.bot()
 				.textInGroup(UIText.RepositorySelectionPage_groupLocation, 0)
