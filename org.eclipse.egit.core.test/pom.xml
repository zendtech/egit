--- conflicted
+++ resolved
@@ -16,11 +16,7 @@
   <parent>
     <groupId>org.eclipse.egit</groupId>
     <artifactId>egit-parent</artifactId>
-<<<<<<< HEAD
     <version>3.1.0-SNAPSHOT</version>
-=======
-    <version>3.0.2-SNAPSHOT</version>
->>>>>>> 84bfabd5
   </parent>
 
   <artifactId>org.eclipse.egit.core.test</artifactId>
